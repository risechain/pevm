[package]
name = "pevm"
version = "0.1.0"
edition = "2021"

[features]
optimism = [
    "revm/optimism",
    "dep:op-alloy-consensus",
    "dep:op-alloy-network",
    "dep:op-alloy-rpc-types",
]

[[bin]]
name = "fetch"
path = "bin/fetch.rs"

[dependencies]
# Put this behind a feature flag if there are use cases & users
# that need more security guarantees even for internally hashing
# EVM memory locations (we do not persist these hashes).
ahash = { version = "0.8.11", features = ["serde"] }
alloy-chains = "0.1.35"
alloy-consensus = "0.4.2"
alloy-primitives = { version = "0.8.5", features = ["asm-keccak"] }
alloy-rlp = "0.3.8"
alloy-rpc-types = "0.4.2"
alloy-trie = "0.6.0"
# We can roll our own but [revm] depends on this anyway.
bitflags = "2.6.0"
bitvec = "1.0.1"
dashmap = "6.1.0"
serde = "1.0.210"
smallvec = "1.13.2"

# Let's do our best to port needed REVM changes upstream
revm = { git = "https://github.com/risechain/revm", rev = "72a1b18a87fced07a0f44e40e83e2f28750a27ff", features = [
    "serde",
] }

# RPC Storage dependencies
# TODO: Put these behind an RPC flag to not pollute the core
# library with RPC network & transport dependencies, etc.
alloy-provider = "0.4.2"
alloy-transport = "0.4.2"
alloy-transport-http = "0.4.2"
reqwest = "0.12.8"
tokio = { version = "1.40.0", features = ["rt-multi-thread"] }

# CLI dependencies
bincode = "1.3.3"
<<<<<<< HEAD
clap = { version = "4.5.18", features = ["derive"] }
flate2 = "1.0.34"
=======
clap = { version = "4.5.19", features = ["derive"] }
>>>>>>> d4d2bd0e
serde_json = { version = "1.0.128", features = ["preserve_order"] }

# OP dependencies
op-alloy-consensus = { version = "0.3.3", optional = true }
op-alloy-network = { version = "0.3.3", optional = true }
op-alloy-rpc-types = { version = "0.3.3", optional = true }

[dev-dependencies]
criterion = "0.5.1"
rand = "0.8.5"
rayon = "1.10.0"
revme = { git = "https://github.com/risechain/revm", rev = "72a1b18a87fced07a0f44e40e83e2f28750a27ff" }
rpmalloc = { version = "0.2.2", features = ["thread_cache", "global_cache"] }
snmalloc-rs = "0.3.6"
tikv-jemallocator = "0.6.0"
walkdir = "2.5.0"

[lints]
rust.missing_debug_implementations = "warn"
rust.missing_docs = "warn"
rust.unreachable_pub = "warn"

[[bench]]
name = "mainnet"
harness = false

[[bench]]
name = "gigagas"
harness = false

[profile.release]
codegen-units = 1
panic = "abort"
lto = "fat"<|MERGE_RESOLUTION|>--- conflicted
+++ resolved
@@ -49,12 +49,8 @@
 
 # CLI dependencies
 bincode = "1.3.3"
-<<<<<<< HEAD
-clap = { version = "4.5.18", features = ["derive"] }
+clap = { version = "4.5.19", features = ["derive"] }
 flate2 = "1.0.34"
-=======
-clap = { version = "4.5.19", features = ["derive"] }
->>>>>>> d4d2bd0e
 serde_json = { version = "1.0.128", features = ["preserve_order"] }
 
 # OP dependencies
