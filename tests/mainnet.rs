--- conflicted
+++ resolved
@@ -49,10 +49,7 @@
         let rpc_storage = RpcStorage::new(provider, BlockId::number(block_number - 1));
         let db = CacheDB::new(&rpc_storage);
         common::test_execute_alloy(db.clone(), block.clone(), true);
-<<<<<<< HEAD
-=======
 
->>>>>>> 83b71fb1
         // Snapshot blocks (for benchmark)
         // TODO: Port to a dedicated CLI instead?
         // TODO: Binary formats to save disk?
